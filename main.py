--- conflicted
+++ resolved
@@ -2426,52 +2426,11 @@
 
 @flask_app.route("/webapp/api/locations", methods=['GET'])
 def webapp_get_locations():
-<<<<<<< HEAD
-    """API endpoint to fetch ONLY admin-added cities and districts with available stock"""
-=======
     """API endpoint to fetch cities and districts with available products (STRICT VALIDATION)"""
->>>>>>> 5ddafbf8
     try:
         conn = get_db_connection()
         c = conn.cursor()
         
-<<<<<<< HEAD
-        # Get only cities that are in the cities table AND have stock
-        c.execute("""
-            SELECT DISTINCT c.id as city_id, c.name as city_name
-            FROM cities c
-            INNER JOIN products p ON p.city = c.name
-            WHERE p.available > 0
-            ORDER BY c.name
-        """)
-        
-        cities_with_stock = c.fetchall()
-        
-        # Build locations dict
-        locations = {}
-        for city_row in cities_with_stock:
-            city_name = city_row['city_name']
-            city_id = city_row['city_id']
-            
-            # Get only districts that are in the districts table AND have stock for this city
-            c.execute("""
-                SELECT DISTINCT d.name as district_name
-                FROM districts d
-                INNER JOIN products p ON p.district = d.name AND p.city = %s
-                WHERE p.available > 0
-                ORDER BY d.name
-            """, (city_name,))
-            
-            district_rows = c.fetchall()
-            districts = [row['district_name'] for row in district_rows]
-            
-            # Only add city if it has districts with stock
-            if districts:
-                locations[city_name] = {
-                    'city_id': city_id,
-                    'districts': districts
-                }
-=======
         # 1. Get all valid cities
         c.execute("SELECT id, name FROM cities")
         valid_cities = {row['name'].strip().lower(): row['id'] for row in c.fetchall()}
@@ -2536,7 +2495,6 @@
             
             if p_dist_raw not in locations[p_city_raw]['districts']:
                 locations[p_city_raw]['districts'].append(p_dist_raw)
->>>>>>> 5ddafbf8
         
         logger.info(f"Returning active locations (Python Filtered): {locations.keys()}")
         
